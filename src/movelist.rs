// This file is part of the shakmaty library.
// Copyright (C) 2017-2021 Niklas Fiekas <niklas.fiekas@backscattering.de>
//
// This program is free software: you can redistribute it and/or modify
// it under the terms of the GNU General Public License as published by
// the Free Software Foundation, either version 3 of the License, or
// (at your option) any later version.
//
// This program is distributed in the hope that it will be useful,
// but WITHOUT ANY WARRANTY; without even the implied warranty of
// MERCHANTABILITY or FITNESS FOR A PARTICULAR PURPOSE. See the
// GNU General Public License for more details.
//
// You should have received a copy of the GNU General Public License
// along with this program. If not, see <http://www.gnu.org/licenses/>.

use crate::types::Move;

use arrayvec::ArrayVec;

/// A container for moves that can be stored inline on the stack.
///
/// The capacity is limited, but there is enough space to hold the legal
/// moves of any chess position, including any of the supported chess variants,
/// if enabled.
///
/// # Example
///
/// ```
/// use shakmaty::{Chess, Position, Role};
///
/// let pos = Chess::default();
/// let mut moves = pos.legal_moves();
/// moves.retain(|m| m.role() == Role::Pawn);
/// assert_eq!(moves.len(), 16);
/// ```
<<<<<<< HEAD
pub type MoveList = MoveListImpl;

#[cfg(feature = "variant")]
type MoveListImpl = ArrayVec<Move, 512>;
#[cfg(not(feature = "variant"))]
type MoveListImpl = ArrayVec<Move, 256>;
=======
pub type MoveList = ArrayVec<Move, {
    #[cfg(feature = "variant")]
    { 512 }
    #[cfg(not(feature = "variant"))]
    { 256 }
}>;
>>>>>>> c3c33b68
<|MERGE_RESOLUTION|>--- conflicted
+++ resolved
@@ -34,18 +34,9 @@
 /// moves.retain(|m| m.role() == Role::Pawn);
 /// assert_eq!(moves.len(), 16);
 /// ```
-<<<<<<< HEAD
-pub type MoveList = MoveListImpl;
-
-#[cfg(feature = "variant")]
-type MoveListImpl = ArrayVec<Move, 512>;
-#[cfg(not(feature = "variant"))]
-type MoveListImpl = ArrayVec<Move, 256>;
-=======
 pub type MoveList = ArrayVec<Move, {
     #[cfg(feature = "variant")]
     { 512 }
     #[cfg(not(feature = "variant"))]
     { 256 }
-}>;
->>>>>>> c3c33b68
+}>;